;;; LENS System definition -*- Lisp -*-
;; $Id$
<<<<<<< HEAD
;; Copyright (C) 2007-2010 Dr. John A.R. Williams
=======
;; Copyright (C) 2007-2009 Dr. John A.R. Williams
>>>>>>> 5e9c3b6e

;; Author: Dr. John A.R. Williams <J.A.R.Williams@jarw.org.uk>
;; Keywords:

;; This file is part of Lisp Educational Network Simulator (LENS)

;; This is free software released under the GNU General Public License (GPL)
;; See <http://www.gnu.org/copyleft/gpl.html>

;;; Commentary:

;;

;;; Code:

(in-package :cl-user)

(asdf:defsystem :lens
    :description "Lisp Educational Network Simulator (LENS)"
    :author "Dr. John A.R. Williams <J.A.R.Williams@aston.ac.uk>"
    :maintainer "Dr. John A.R. Williams <J.A.R.Williams@aston.ac.uk>"
    :licence "GPL v3"
    :version "2.0"
    :long-description "A Network Simulator in LISP inspired by GTNetS and NS2"
    :depends-on (:split-sequence :trivial-gray-streams :clrs :closer-mop)
    :components
    ((:module "core"
              :components
              ((:file "defpackage")
               (:file "common" :depends-on ("defpackage"))
               (:file "random" :depends-on ("defpackage"))
               (:file "compatibility" :depends-on ("defpackage"))
               (:file "scheduler" :depends-on
                      ("defpackage" "common" "compatibility"))
               (:file "packet" :depends-on ("defpackage" "scheduler"))
               (:file "address" :depends-on ("defpackage" "common"))
               (:file "packet-queue"
                      :depends-on ("defpackage" "common" "scheduler" "packet"
                                                "protocol"))
               (:file "protocol"
                      :depends-on ("address" "common" "packet"))
               (:file "interface"
                      :depends-on ("defpackage" "packet-queue" "link"))
               (:file "trace" :depends-on
                      ("defpackage" "common" "scheduler" "compatibility"
                                    "protocol"))
               (:file "routing" :depends-on ("common" "address"))
               (:file "node"
                       :depends-on ("common" "address" "protocol" "routing"))
               (:file "link"
                       :depends-on ("common" "scheduler" "random"
                                    "address" "packet-queue" "node"))
               (:file "application"
                       :depends-on ("common" "scheduler" "protocol" "node"))
               (:file "statistics" :depends-on ("common" "scheduler"))
               (:file "user"
                       :depends-on ("common" "address" "scheduler" "link"
                                             "node"))))
     (:module "routing" :depends-on ("core")
              :components
              ((:file "fib")
               (:file "manual" :depends-on ("fib"))
               (:file "static" :depends-on ("fib"))))
     (:module "nodes" :depends-on ("core")
              :components ((:file "node")))
     (:module "layer1" :depends-on ("core")
              :components
              ((:file "p2p")))
     (:module "layer2" :depends-on ("core")
              :components
              ((:file "arp")
               (:file "llcsnap")
               (:file "ieee802.3" :depends-on ("llcsnap"))))
     (:module "layer3" :depends-on ("core")
              :components
              ((:file "icmp")
               (:file "ipv4" :depends-on ("icmp"))))
     (:module "layer4" :depends-on ("layer3" "core")
              :components
              ((:file "udp"))
               #+nil(:file "tcp"))
     (:module "layer5" :depends-on ("core")
              :components
<<<<<<< HEAD
              ((:file "abr-source")
               (:file "udp-sink")))))
=======
              ((:file "dijkstra")
               (:file "manual")
               (:file "static" :depends-on ("manual" "dijkstra"))))
     (:module "graphics" :depends-on ("core")
              :components
              ((:file "defpackage")
               (:file "dot" :depends-on ("defpackage"))))))
>>>>>>> 5e9c3b6e
<|MERGE_RESOLUTION|>--- conflicted
+++ resolved
@@ -1,10 +1,5 @@
 ;;; LENS System definition -*- Lisp -*-
-;; $Id$
-<<<<<<< HEAD
 ;; Copyright (C) 2007-2010 Dr. John A.R. Williams
-=======
-;; Copyright (C) 2007-2009 Dr. John A.R. Williams
->>>>>>> 5e9c3b6e
 
 ;; Author: Dr. John A.R. Williams <J.A.R.Williams@jarw.org.uk>
 ;; Keywords:
@@ -88,15 +83,5 @@
                #+nil(:file "tcp"))
      (:module "layer5" :depends-on ("core")
               :components
-<<<<<<< HEAD
               ((:file "abr-source")
-               (:file "udp-sink")))))
-=======
-              ((:file "dijkstra")
-               (:file "manual")
-               (:file "static" :depends-on ("manual" "dijkstra"))))
-     (:module "graphics" :depends-on ("core")
-              :components
-              ((:file "defpackage")
-               (:file "dot" :depends-on ("defpackage"))))))
->>>>>>> 5e9c3b6e
+               (:file "udp-sink")))))